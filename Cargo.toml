[package]
name = "github-backup"
version = "3.0.0"
edition = "2021"

[dependencies]
async-stream = "0.3.6"
async-trait = "0.1.89"
chrono = { version = "0.4.41", features = ["serde"] }
<<<<<<< HEAD
clap = { version = "4.5.44", features = ["derive", "string"] }
croner = "3.0.0"
=======
clap = { version = "4.5.45", features = ["derive", "string"] }
croner = "2.2.0"
>>>>>>> 724407b7
ctrlc = "3.4.7"
gix = { version = "0.73.0", features = [
  "blocking-http-transport-reqwest-rust-tls",
] }
human-errors = "0.1.5"
parse_link_header = "0.4.0"
pin-project = "1.1.10"
reqwest = { version = "0.12.23", default-features = false, features = [
  "brotli",
  "charset",
  "http2",
  "json",
  "rustls-tls",
] }
rstest = "0.26.1"
serde = { version = "1.0.219", features = ["derive", "alloc"] }
serde_json = "1.0.143"
serde_yaml = "0.9.34"
sha2 = "0.10.9"
tokio = { version = "1.47.1", features = [
  "macros",
  "rt",
  "rt-multi-thread",
  "fs",
] }
tokio-stream = "0.1.17"
tracing = "0.1.41"
tracing-batteries = { git = "https://github.com/sierrasoftworks/tracing-batteries-rs.git", features = ["medama", "opentelemetry", "sentry"] }
unicase = "2.8.1"

[dev-dependencies]
http = "1.3.1"
tempfile = "3.21.0"
rstest = "0.26.1"

[features]
default = []
pure_tests = []

[profile.release]
debug = false
strip = "debuginfo"<|MERGE_RESOLUTION|>--- conflicted
+++ resolved
@@ -7,13 +7,8 @@
 async-stream = "0.3.6"
 async-trait = "0.1.89"
 chrono = { version = "0.4.41", features = ["serde"] }
-<<<<<<< HEAD
-clap = { version = "4.5.44", features = ["derive", "string"] }
+clap = { version = "4.5.45", features = ["derive", "string"] }
 croner = "3.0.0"
-=======
-clap = { version = "4.5.45", features = ["derive", "string"] }
-croner = "2.2.0"
->>>>>>> 724407b7
 ctrlc = "3.4.7"
 gix = { version = "0.73.0", features = [
   "blocking-http-transport-reqwest-rust-tls",
