[package]
name = "github-backup"
version = "3.0.0"
edition = "2021"

[dependencies]
async-stream = "0.3.5"
async-trait = "0.1.81"
chrono = { version = "0.4.38", features = ["serde"] }
clap = { version = "4.5.13", features = ["derive", "string"] }
croner = "2.0.5"
ctrlc = "3.4.4"
gix = { version = "0.64.0", features = [
  "blocking-http-transport-reqwest-rust-tls",
] }
human-errors = "0.1.3"
opentelemetry = "0.24.0"
opentelemetry-otlp = { version = "0.17.0", default-features = false, features = [
  "trace",
  "http-json",
  "http-proto",
  "reqwest-rustls-webpki-roots",
] }
opentelemetry_sdk = { version = "0.24.1", features = ["rt-tokio"] }
parse_link_header = "0.3.3"
reqwest = { version = "0.12.5", default-features = false, features = [
  "brotli",
  "charset",
  "http2",
  "json",
  "rustls-tls",
] }
serde = { version = "1.0.204", features = ["derive", "alloc"] }
serde_json = "1.0.122"
serde_yaml = "0.9.34"
sha2 = "0.10.8"
tokio = { version = "1.39.2", features = [
  "macros",
  "rt",
  "rt-multi-thread",
  "fs",
] }
tokio-stream = "0.1.15"
tracing = "0.1.40"
tracing-opentelemetry = "0.25.0"
tracing-subscriber = "0.3.18"
unicase = "2.7.0"

[dev-dependencies]
<<<<<<< HEAD
tempfile = "3.10.1"
rstest = "0.21.0"
=======
tempfile = "3.11.0"
>>>>>>> d647b410

[features]
default = []
pure_tests = []

[profile.release]
debug = false
strip = "debuginfo"<|MERGE_RESOLUTION|>--- conflicted
+++ resolved
@@ -47,12 +47,8 @@
 unicase = "2.7.0"
 
 [dev-dependencies]
-<<<<<<< HEAD
-tempfile = "3.10.1"
+tempfile = "3.11.0"
 rstest = "0.21.0"
-=======
-tempfile = "3.11.0"
->>>>>>> d647b410
 
 [features]
 default = []
